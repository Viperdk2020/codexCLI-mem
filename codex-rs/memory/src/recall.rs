--- conflicted
+++ resolved
@@ -1,16 +1,7 @@
-<<<<<<< HEAD
 use crate::store::MemoryStore;
-use crate::types::MemoryItem;
-use crate::types::Status;
-use chrono::DateTime;
-use chrono::Utc;
+use crate::types::{MemoryItem, Status};
+use chrono::{DateTime, Utc};
 use std::collections::BTreeSet;
-=======
-use crate::types::Kind;
-use crate::types::MemoryItem;
-use crate::types::Scope;
-use crate::types::Status;
->>>>>>> d4396b7e
 
 pub struct RecallContext {
     pub repo_root: Option<std::path::PathBuf>,
@@ -25,7 +16,6 @@
 }
 
 pub fn recall(
-<<<<<<< HEAD
     store: &dyn MemoryStore,
     prompt: &str,
     ctx: &RecallContext,
@@ -110,31 +100,4 @@
     }
     let inter = a.intersection(b).count() as f32;
     inter / a.len() as f32
-=======
-    store: &dyn crate::store::MemoryStore,
-    _prompt: &str,
-    ctx: &RecallContext,
-) -> anyhow::Result<Vec<MemoryItem>> {
-    // Basic implementation: list active repo-scoped memories and return up to
-    // `item_cap` items without exceeding `token_cap` characters.
-    let mut items = store.list(Some(Scope::Repo), Some(Status::Active))?;
-    // Prefer preferences and facts first; stable sort by updated_at desc.
-    items.sort_by(|a, b| b.updated_at.cmp(&a.updated_at));
-    items.retain(|it| matches!(it.kind, Kind::Pref | Kind::Fact));
-    if items.len() > ctx.item_cap {
-        items.truncate(ctx.item_cap);
-    }
-    // Rough token cap approximation: 1 token ~ 1 char.
-    let mut total = 0usize;
-    let mut out = Vec::new();
-    for it in items {
-        let len = it.content.len();
-        if !out.is_empty() && total + len > ctx.token_cap {
-            break;
-        }
-        total += len;
-        out.push(it);
-    }
-    Ok(out)
->>>>>>> d4396b7e
-}+}
