--- conflicted
+++ resolved
@@ -42,14 +42,9 @@
 tracing = "0.1.41"
 tracing-subscriber = "0.3.19"
 codex-protocol-ts = { path = "../protocol-ts" }
-<<<<<<< HEAD
-
-[dev-dependencies]
-=======
 indicatif = "0.17"
 
 [dev-dependencies]
 assert_cmd = "2"
 predicates = "3"
->>>>>>> f5a8e8a9
 tempfile = "3"