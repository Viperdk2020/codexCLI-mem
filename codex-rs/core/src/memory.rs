//! Local-first "Memory" scaffolding inspired by ChatGPT-style memories.
//! Phase 1: deterministic, JSONL-backed store with CRUD and simple recall.

use serde::Deserialize;
use serde::Serialize;
use std::collections::BTreeSet;
use std::collections::HashMap;
use std::path::Path;
use std::path::PathBuf;
use uuid::Uuid;

#[derive(Debug, Clone, Copy, Serialize, Deserialize, PartialEq, Eq)]
#[serde(rename_all = "lowercase")]
pub enum MemoryScope {
    Global,
    Repo,
    Dir,
}

#[derive(Debug, Clone, Copy, Serialize, Deserialize, PartialEq, Eq)]
#[serde(rename_all = "lowercase")]
pub enum MemoryStatus {
    Active,
    Archived,
}

#[derive(Debug, Clone, Copy, Serialize, Deserialize, PartialEq, Eq)]
#[serde(rename_all = "lowercase")]
pub enum MemoryType {
    Pref,
    Fact,
    Instruction,
    Profile,
    Note,
}

#[derive(Debug, Clone, Default, Serialize, Deserialize)]
pub struct RelevanceHints {
    #[serde(default)]
    pub files: Vec<String>,
    #[serde(default)]
    pub crates: Vec<String>,
    #[serde(default)]
    pub langs: Vec<String>,
}

#[derive(Debug, Clone, Default, Serialize, Deserialize)]
pub struct Counters {
    pub seen_count: u64,
    pub used_count: u64,
    pub last_used_at: Option<String>, // RFC3339
}

#[derive(Debug, Clone, Serialize, Deserialize)]
pub struct MemoryItem {
    pub id: String,
    pub created_at: String, // RFC3339
    pub updated_at: String, // RFC3339
    pub scope: MemoryScope,
    pub status: MemoryStatus,
    pub r#type: MemoryType,
    pub content: String,
    #[serde(default)]
    pub tags: Vec<String>,
    #[serde(default)]
    pub relevance_hints: RelevanceHints,
    #[serde(default)]
    pub counters: Counters,
    pub expiry: Option<String>, // RFC3339
}

impl MemoryItem {
    pub fn new(scope: MemoryScope, r#type: MemoryType, content: String) -> Self {
        let now = now_rfc3339();
        Self {
            id: Uuid::new_v4().to_string(),
            created_at: now.clone(),
            updated_at: now,
            scope,
            status: MemoryStatus::Active,
            r#type,
            content,
            tags: vec![],
            relevance_hints: RelevanceHints::default(),
            counters: Counters::default(),
            expiry: None,
        }
    }
}

fn now_rfc3339() -> String {
    // Use time crate via std time formatting fallback to RFC3339
    // Keep dependencies minimal by using chrono-like formatting through time::OffsetDateTime if present.
    // Here we rely on std + humantime for simplicity-free build: format seconds precision.
    let ts = std::time::SystemTime::now()
        .duration_since(std::time::UNIX_EPOCH)
        .unwrap_or_default()
        .as_secs();
    // RFC3339-like UTC with seconds only.
    chrono_like_utc(ts).to_string()
}

fn chrono_like_utc(secs: u64) -> String {
    // Simple UTC seconds -> RFC3339 (YYYY-MM-DDTHH:MM:SSZ) without extra deps.
    // This is not DST-sensitive and good enough for logs.
    use std::fmt::Write as _;
    const SECS_PER_MIN: i64 = 60;
    const SECS_PER_HOUR: i64 = 3600;
    const SECS_PER_DAY: i64 = 86400;

    let t = secs as i64;
    let days = t / SECS_PER_DAY;
    let rem = t % SECS_PER_DAY;
    let hours = rem / SECS_PER_HOUR;
    let rem = rem % SECS_PER_HOUR;
    let mins = rem / SECS_PER_MIN;
    let secs = rem % SECS_PER_MIN;

    // Convert days since epoch to date using a simple algorithm (Unix epoch 1970-01-01).
    // For accuracy and brevity, fall back to chrono-like formatting via time crate if present later.
    let (y, m, d) = days_to_ymd(days);
    let mut s = String::with_capacity(20);
    let _ = write!(s, "{y:04}-{m:02}-{d:02}T{hours:02}:{mins:02}:{secs:02}Z");
    s
}

fn days_to_ymd(days_since_epoch: i64) -> (i32, u32, u32) {
    // Algorithm from Howard Hinnant's civil calendar conversions.
    let z = days_since_epoch + 719468; // shift to civil from 1970-01-01
    let era = (z >= 0).then_some(z).unwrap_or(z - 146096) / 146097;
    let doe = z - era * 146097; // [0, 146096]
    let yoe = (doe - doe / 1460 + doe / 36524 - doe / 146096) / 365; // [0, 399]
    let y = (yoe as i32) + era as i32 * 400;
    let doy = doe - (365 * yoe + yoe / 4 - yoe / 100 + yoe / 400); // [0, 365]
    let mp = (5 * doy + 2) / 153; // [0, 11]
    let d = doy - (153 * mp + 2) / 5 + 1; // [1, 31]
    let m = mp + if mp < 10 { 3 } else { -9 }; // [1, 12]
    (y + (m <= 2) as i32, m as u32, d as u32)
}

#[derive(Debug, Clone, Default)]
pub struct RecallContext<'a> {
    pub prompt: &'a str,
    pub current_file: Option<&'a str>,
    pub current_crate: Option<&'a str>,
    pub lang: Option<&'a str>,
    pub want: usize, // how many items to recall
}

pub trait MemoryStore: Send + Sync {
    fn add(&self, item: MemoryItem) -> std::io::Result<()>;
    fn update(&self, item: &MemoryItem) -> std::io::Result<()>;
    fn remove(&self, id: &str) -> std::io::Result<()>;
    fn list(&self, scope_filter: Option<MemoryScope>) -> std::io::Result<Vec<MemoryItem>>;
    fn recall(&self, ctx: &RecallContext) -> std::io::Result<Vec<MemoryItem>>;
}

/// JSONL-backed memory store. Each line encodes one `MemoryItem`.
#[derive(Debug, Clone)]
pub struct JsonlMemoryStore {
    path: PathBuf,
}

impl JsonlMemoryStore {
    pub fn new<P: AsRef<Path>>(path: P) -> Self {
        Self {
            path: path.as_ref().to_path_buf(),
        }
    }

    fn read_all(&self) -> std::io::Result<Vec<MemoryItem>> {
        let data = match std::fs::read_to_string(&self.path) {
            Ok(s) => s,
            Err(e) if e.kind() == std::io::ErrorKind::NotFound => String::new(),
            Err(e) => return Err(e),
        };
        let mut items = Vec::new();
        for line in data.lines() {
            if line.trim().is_empty() {
                continue;
            }
            if let Ok(item) = serde_json::from_str::<MemoryItem>(line) {
                items.push(item);
            }
        }
        Ok(items)
    }

    fn write_all(&self, items: &[MemoryItem]) -> std::io::Result<()> {
        let mut out = String::new();
        for it in items {
            let line = serde_json::to_string(it)
                .map_err(|e| std::io::Error::other(format!("serialize memory: {e}")))?;
            out.push_str(&line);
            out.push('\n');
        }
        if let Some(dir) = self.path.parent() {
            std::fs::create_dir_all(dir)?;
        }
        std::fs::write(&self.path, out)
    }
}

impl MemoryStore for JsonlMemoryStore {
    fn add(&self, item: MemoryItem) -> std::io::Result<()> {
        // append-only add
        if let Some(dir) = self.path.parent() {
            std::fs::create_dir_all(dir)?;
        }
        let mut line = serde_json::to_string(&item)
            .map_err(|e| std::io::Error::other(format!("serialize memory: {e}")))?;
        line.push('\n');
        use std::io::Write as _;
        let mut f = std::fs::OpenOptions::new()
            .create(true)
            .append(true)
            .open(&self.path)?;
        f.write_all(line.as_bytes())?;
        f.flush()
    }

    fn update(&self, item: &MemoryItem) -> std::io::Result<()> {
        let mut items = self.read_all()?;
        for it in &mut items {
            if it.id == item.id {
                *it = item.clone();
            }
        }
        self.write_all(&items)
    }

    fn remove(&self, id: &str) -> std::io::Result<()> {
        let items = self.read_all()?;
        let items: Vec<_> = items.into_iter().filter(|i| i.id != id).collect();
        self.write_all(&items)
    }

    fn list(&self, scope_filter: Option<MemoryScope>) -> std::io::Result<Vec<MemoryItem>> {
        let mut v = self.read_all()?;
        if let Some(scope) = scope_filter {
            v.retain(|i| i.scope == scope);
        }
        Ok(v)
    }

    fn recall(&self, ctx: &RecallContext) -> std::io::Result<Vec<MemoryItem>> {
        let mut items = self.read_all()?;
        // Only active items
        items.retain(|i| i.status == MemoryStatus::Active);

        // Score map
        let mut scores: HashMap<String, f32> = HashMap::new();
        let tokens = tokenize(ctx.prompt);

        for it in &items {
            let mut s = 0.0f32;
            // Simple token overlap
            s += overlap_score(&tokens, &tokenize(&it.content));
            // Type boost for preferences/instructions
            s += match it.r#type {
                MemoryType::Pref | MemoryType::Instruction => 0.3,
                _ => 0.0,
            };
            // Hints: file/crate/lang
            if let Some(f) = ctx.current_file
                && it.relevance_hints.files.iter().any(|h| f.ends_with(h))
            {
                s += 0.4;
            }
            if let Some(c) = ctx.current_crate
                && it.relevance_hints.crates.iter().any(|h| h == c)
            {
                s += 0.3;
            }
            if let Some(l) = ctx.lang
                && it
                    .relevance_hints
                    .langs
                    .iter()
                    .any(|h| h.eq_ignore_ascii_case(l))
            {
                s += 0.2;
            }
            // Tags light boost when overlapping prompt tokens
            if it
                .tags
                .iter()
                .any(|t| tokens.contains(&t.to_ascii_lowercase()))
            {
                s += 0.1;
            }
            scores.insert(it.id.clone(), s);
        }

        // sort by score desc, updated_at desc (string compare OK for RFC3339)
        items.sort_by(|a, b| {
            let sa = scores.get(&a.id).cloned().unwrap_or(0.0);
            let sb = scores.get(&b.id).cloned().unwrap_or(0.0);
            sb.partial_cmp(&sa)
                .unwrap_or(std::cmp::Ordering::Equal)
                .then_with(|| b.updated_at.cmp(&a.updated_at))
        });

        let n = ctx.want.max(1).min(8);
        let now = now_rfc3339();
<<<<<<< HEAD
        let mut out = Vec::new();

        for it in items.iter_mut().take(n) {
            it.counters.used_count += 1;
            it.counters.last_used_at = Some(now.clone());
            out.push(it.clone());
        }

        self.write_all(&items)?;

=======
        let mut out: Vec<MemoryItem> = Vec::new();
        let mut changed = false;
        for it in items.iter_mut().take(n) {
            it.counters.used_count = it.counters.used_count.saturating_add(1);
            it.counters.last_used_at = Some(now.clone());
            it.updated_at = now.clone();
            changed = true;
            out.push(it.clone());
        }
        if changed {
            self.write_all(&items)?;
        }
>>>>>>> 704e846d
        Ok(out)
    }
}

fn tokenize(s: &str) -> BTreeSet<String> {
    let mut m = BTreeSet::new();
    for w in s.split(|c: char| !c.is_alphanumeric()) {
        if w.is_empty() {
            continue;
        }
        let w = w.to_ascii_lowercase();
        m.insert(w);
    }
    m
}

fn overlap_score(a: &BTreeSet<String>, b: &BTreeSet<String>) -> f32 {
    if a.is_empty() || b.is_empty() {
        return 0.0;
    }
    let inter = a.intersection(b).count() as f32;
    inter / (a.len() as f32)
}

#[cfg(test)]
mod tests {
    use super::*;

    #[test]
    fn add_and_recall_basic() {
        let dir = tempfile::tempdir().unwrap();
        let store = JsonlMemoryStore::new(dir.path().join("mem.jsonl"));
        store
            .add(MemoryItem::new(
                MemoryScope::Global,
                MemoryType::Pref,
                "Use rg for search".to_string(),
            ))
            .unwrap();
        store
            .add(MemoryItem::new(
                MemoryScope::Repo,
                MemoryType::Instruction,
                "Run just fmt before PR".to_string(),
            ))
            .unwrap();

        let ctx = RecallContext {
            prompt: "please search with rg",
            current_file: None,
            current_crate: None,
            lang: None,
            want: 3,
        };
        let out = store.recall(&ctx).unwrap();
        assert!(!out.is_empty());
        assert!(out.iter().any(|i| i.content.contains("rg")));
    }

    #[test]
<<<<<<< HEAD
    fn recall_persists_usage_counters() {
=======
    fn counters_persist_across_recall() {
>>>>>>> 704e846d
        let dir = tempfile::tempdir().unwrap();
        let path = dir.path().join("mem.jsonl");
        let store = JsonlMemoryStore::new(&path);
        store
            .add(MemoryItem::new(
                MemoryScope::Global,
                MemoryType::Pref,
<<<<<<< HEAD
                "remember me".to_string(),
=======
                "Remember me".to_string(),
>>>>>>> 704e846d
            ))
            .unwrap();

        let ctx = RecallContext {
            prompt: "remember",
            current_file: None,
            current_crate: None,
            lang: None,
            want: 1,
        };

<<<<<<< HEAD
        let out1 = store.recall(&ctx).unwrap();
        assert_eq!(out1[0].counters.used_count, 1);
        let first_used = out1[0].counters.last_used_at.clone();

        std::thread::sleep(std::time::Duration::from_secs(1));

        let store = JsonlMemoryStore::new(&path);
        let out2 = store.recall(&ctx).unwrap();
        assert_eq!(out2[0].counters.used_count, 2);
        assert_ne!(out2[0].counters.last_used_at, first_used);
=======
        // First recall updates counters
        let out1 = store.recall(&ctx).unwrap();
        assert_eq!(out1[0].counters.used_count, 1);
        let last1 = out1[0].counters.last_used_at.clone();
        assert!(last1.is_some());

        // Second recall reads persisted counters
        let store2 = JsonlMemoryStore::new(&path);
        let out2 = store2.recall(&ctx).unwrap();
        assert_eq!(out2[0].counters.used_count, 2);
        let last2 = out2[0].counters.last_used_at.clone();
        assert!(last2.is_some());
        if let (Some(a), Some(b)) = (last1, last2) {
            assert!(b >= a);
        }
>>>>>>> 704e846d
    }
}<|MERGE_RESOLUTION|>--- conflicted
+++ resolved
@@ -303,18 +303,6 @@
 
         let n = ctx.want.max(1).min(8);
         let now = now_rfc3339();
-<<<<<<< HEAD
-        let mut out = Vec::new();
-
-        for it in items.iter_mut().take(n) {
-            it.counters.used_count += 1;
-            it.counters.last_used_at = Some(now.clone());
-            out.push(it.clone());
-        }
-
-        self.write_all(&items)?;
-
-=======
         let mut out: Vec<MemoryItem> = Vec::new();
         let mut changed = false;
         for it in items.iter_mut().take(n) {
@@ -327,7 +315,6 @@
         if changed {
             self.write_all(&items)?;
         }
->>>>>>> 704e846d
         Ok(out)
     }
 }
@@ -388,11 +375,7 @@
     }
 
     #[test]
-<<<<<<< HEAD
-    fn recall_persists_usage_counters() {
-=======
     fn counters_persist_across_recall() {
->>>>>>> 704e846d
         let dir = tempfile::tempdir().unwrap();
         let path = dir.path().join("mem.jsonl");
         let store = JsonlMemoryStore::new(&path);
@@ -400,11 +383,7 @@
             .add(MemoryItem::new(
                 MemoryScope::Global,
                 MemoryType::Pref,
-<<<<<<< HEAD
-                "remember me".to_string(),
-=======
                 "Remember me".to_string(),
->>>>>>> 704e846d
             ))
             .unwrap();
 
@@ -416,18 +395,6 @@
             want: 1,
         };
 
-<<<<<<< HEAD
-        let out1 = store.recall(&ctx).unwrap();
-        assert_eq!(out1[0].counters.used_count, 1);
-        let first_used = out1[0].counters.last_used_at.clone();
-
-        std::thread::sleep(std::time::Duration::from_secs(1));
-
-        let store = JsonlMemoryStore::new(&path);
-        let out2 = store.recall(&ctx).unwrap();
-        assert_eq!(out2[0].counters.used_count, 2);
-        assert_ne!(out2[0].counters.last_used_at, first_used);
-=======
         // First recall updates counters
         let out1 = store.recall(&ctx).unwrap();
         assert_eq!(out1[0].counters.used_count, 1);
@@ -443,6 +410,5 @@
         if let (Some(a), Some(b)) = (last1, last2) {
             assert!(b >= a);
         }
->>>>>>> 704e846d
     }
 }